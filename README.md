--- conflicted
+++ resolved
@@ -1,10 +1,7 @@
-# 🏆 天池金融风险预测竞赛解决方案
+# Credit Risk Prediction - Tianchi Competition
 
 [![Python 3.8+](https://img.shields.io/badge/python-3.8+-blue.svg)](https://www.python.org/downloads/)
 [![License: MIT](https://img.shields.io/badge/License-MIT-yellow.svg)](https://opensource.org/licenses/MIT)
-<<<<<<< HEAD
-[![Project Status](https://img.shields.io/badge/status-completed-success.svg)]()
-=======
 [![Tianchi Competition](https://img.shields.io/badge/Tianchi-Competition-red.svg)](https://tianchi.aliyun.com/competition/entrance/531830/information)
 
 ## 🏆 Competition Results
@@ -12,68 +9,48 @@
 **Best Single Model**: 0.7411 AUC (CatBoost C0 on FE2)  
 **Best Ensemble**: 0.7418 AUC (FE1+2+3 Blend with Weight Optimization)  
 **Competition Ranking**: Top 10% performance with comprehensive feature engineering and model blending
->>>>>>> bfe91496
-
-> **Tianchi Competition: Financial Guardian - Credit Risk Prediction Learning Competition**  
-> 🏅 **Final Result: 0.7418 AUC** (Top-tier performance)
-
----
-
-## 📋 目录
-
-- [🎯 竞赛概述](#-竞赛概述)
-- [🏗️ 解决方案架构](#️-解决方案架构)
-- [📊 核心成果](#-核心成果)
-- [🔬 技术详解](#-技术详解)
-- [🚀 快速开始](#-快速开始)
-- [📈 结果分析](#-结果分析)
-- [🛠️ 项目结构](#️-项目结构)
-- [📝 使用说明](#-使用说明)
-
----
-
-## 🎯 竞赛概述
-
-### 竞赛信息
-- **竞赛名称**: [AI入门系列]金融守护者：金融风险预测学习赛
-- **竞赛链接**: [天池大赛](https://tianchi.aliyun.com/competition/entrance/531830/information)
-- **任务目标**: 预测用户贷款是否违约
-- **数据规模**: 超过120万条贷款记录，包含47个变量（15个匿名变量）
-- **数据划分**: 80万训练集，20万测试集A，20万测试集B
-
-### 挑战与难点
-- 🔍 **高维稀疏特征**: 大量类别特征需要有效编码
-- ⚖️ **类别不平衡**: 违约样本相对稀少
-- 🕐 **时间序列特征**: 需要考虑时间相关的特征工程
-- 🎯 **精度要求**: AUC提升0.001都意义重大
-
----
-
-<<<<<<< HEAD
-## 🏗️ 解决方案架构
-
-### 整体策略
-```mermaid
-graph TD
-    A[原始数据] --> B[特征工程 v1/v2/v3]
-    B --> C[多模型训练]
-    C --> D[模型融合]
-    D --> E[最终预测]
-    
-    B1[基础特征] --> B
-    B2[目标编码] --> B
-    B3[时间特征] --> B
-    
-    C1[LightGBM] --> C
-    C2[XGBoost] --> C
-    C3[CatBoost] --> C
-    C4[线性模型] --> C
-    
-    D1[权重优化] --> D
-    D2[堆叠学习] --> D
-    D3[贪心选择] --> D
-```
-=======
+
+## English
+
+### Competition Overview
+
+This project is a solution for the **Tianchi Competition: Financial Guardian - Credit Risk Prediction Learning Competition**.
+
+**Competition Link**: [AI入门系列]金融守护者：金融风险预测学习赛 - 天池大赛](https://tianchi.aliyun.com/competition/entrance/531830/information)
+
+**Task**: Predict whether users will default on loans  
+**Dataset**: Credit loan records from a lending platform with over 1.2M records containing 47 variables (15 anonymous variables)  
+**Data Split**: 800K training samples, 200K test set A, 200K test set B
+
+### Solution Overview
+
+This solution achieved excellent results through:
+
+1. **Multi-version Feature Engineering**:
+   - **v1**: Basic feature engineering with fundamental transformations
+   - **v2**: Enhanced features with target encoding and WOE encoding
+   - **v3**: Advanced time-aware features with leakage-safe encoding
+
+2. **Diverse Model Ensemble**:
+   - **LightGBM**: Multiple configurations with different hyperparameters
+   - **XGBoost**: Various parameter sets optimized for credit risk
+   - **CatBoost**: Categorical feature handling with multiple configurations
+   - **Linear Models**: Logistic Regression and Linear SVM
+
+3. **Advanced Blending Strategies**:
+   - Simple averaging, Logit averaging, Rank averaging
+   - Stacking with Logistic Regression and Ridge Regression
+   - Weight optimization with multiple restarts
+   - Greedy model selection
+
+### Key Features
+
+- **Modular Architecture**: Clean separation of feature engineering, model training, and blending
+- **Reproducible**: All experiments are fully reproducible with fixed random seeds
+- **Scalable**: Support for parallel processing and efficient memory usage
+- **Comprehensive**: Multiple model types and blending strategies
+- **Production Ready**: Complete project structure with documentation
+
 ### Technical Highlights
 
 - **🎯 Advanced Feature Engineering**: 3 versions with progressive complexity (basic → target encoding → time-aware features)
@@ -84,46 +61,29 @@
 - **🛡️ Leakage Prevention**: Time-aware feature engineering to prevent data leakage in time series data
 
 ### Results
->>>>>>> bfe91496
-
-### 核心技术栈
-- **特征工程**: 目标编码、WOE编码、时间序列特征
-- **机器学习**: LightGBM, XGBoost, CatBoost, 逻辑回归
-- **模型融合**: 权重优化、堆叠学习、贪心选择
-- **可视化**: Matplotlib, Seaborn 增强图表
-
----
-
-## 📊 核心成果
-
-### 🏆 最终成绩
-| 指标 | 数值 | 说明 |
-|------|------|------|
-| **最佳单模型** | 0.7411 | CatBoost C0 on FE2 |
-| **最佳融合结果** | **0.7418** | FE1+2+3混合融合 |
-| **改进幅度** | +0.0031 | 相对于最佳单模型 |
-| **竞赛排名** | Top-tier | 天池竞赛前列 |
-
-### 📈 模型性能矩阵
-
-#### 各模型类型最佳表现
-| 模型族 | 最佳模型 | 最佳AUC | 最佳特征工程 | 关键优势 |
-|--------|----------|---------|-------------|----------|
-| **CatBoost** | C0 | **0.7411** | FE2 | 处理类别特征优秀 |
-| **XGBoost** | X2 | 0.7380 | FE2 | 梯度提升稳定 |
-| **LightGBM** | L1 | 0.7362 | FE3 | 训练速度快 |
-| **线性模型** | LR | 0.7258 | FE2 | 可解释性强 |
-
-#### 特征工程版本对比
-| 版本 | 主要特性 | 最佳单模型AUC | 改进效果 |
-|------|----------|---------------|----------|
-| **FE1** | 基础特征工程 | 0.7387 | 基准版本 |
-| **FE2** | 目标编码+WOE | **0.7411** | +0.0024 |
-| **FE3** | 时间感知特征 | 0.7386 | +0.0009 |
-
-<<<<<<< HEAD
----
-=======
+
+#### Single Model Performance by Model Type
+
+##### CatBoost Models
+| Model | FE1 | FE2 | FE3 | Best AUC | Key Parameters |
+|-------|-----|-----|-----|----------|----------------|
+| C0 | 0.7387 | **0.7411** | 0.7386 | 0.7411 | depth=6, lr=0.03, l2=8.0 |
+| C1 | 0.7386 | 0.7409 | 0.7384 | 0.7409 | depth=7, lr=0.05, l2=3.0 |
+
+##### LightGBM Models
+| Model | FE1 | FE2 | FE3 | Best AUC | Key Parameters |
+|-------|-----|-----|-----|----------|----------------|
+| L0 | 0.7315 | 0.7341 | **0.7342** | 0.7342 | num_leaves=63, lr=0.10 |
+| L1 | 0.7332 | 0.7359 | **0.7362** | 0.7362 | num_leaves=255, lr=0.01 |
+| L2 | 0.7310 | **0.7341** | 0.7337 | 0.7341 | num_leaves=191, lr=0.02 |
+
+##### XGBoost Models
+| Model | FE1 | FE2 | FE3 | Best AUC | Key Parameters |
+|-------|-----|-----|-----|----------|----------------|
+| X0 | 0.7333 | 0.7359 | **0.7361** | 0.7361 | max_leaves=255, lr=0.02 |
+| X1 | 0.7349 | 0.7371 | **0.7376** | 0.7376 | max_depth=8, lr=0.06 |
+| X2 | 0.7355 | **0.7380** | 0.7373 | 0.7380 | max_leaves=127, lr=0.03 |
+
 ##### Linear Models
 | Model | FE1 | FE2 | FE3 | Best AUC | Key Parameters |
 |-------|-----|-----|-----|----------|----------------|
@@ -195,30 +155,15 @@
 | **Best Model Family** | CatBoost (highest individual scores) |
 
 ### Installation & Quick Start
->>>>>>> bfe91496
-
-## 🔬 技术详解
-
-### 特征工程演进
-
-<<<<<<< HEAD
-#### FE1: 基础特征工程
-```python
-# 核心特征
-- 数值特征标准化和分箱
-- 类别特征编码
-- 基础比率特征 (loan_income_ratio)
-- 时间特征 (credit_hist_mon)
-```
-
-#### FE2: 增强特征工程
-```python
-# 新增特性
-- KFold目标编码 (避免过拟合)
-- WOE编码 (Weight of Evidence)
-- 高基数类别降维
-- 缺失值指示器
-=======
+
+```bash
+# Clone the repository
+git clone https://github.com/li147852xu/credit-risk-tianchi.git
+cd credit-risk-tianchi
+
+# Install dependencies
+pip install -r requirements.txt
+
 # Quick start - complete pipeline
 make pipeline
 
@@ -282,101 +227,119 @@
 ├── Makefile               # Project automation
 ├── requirements.txt       # Dependencies
 └── LICENSE               # MIT License
->>>>>>> bfe91496
-```
-
-#### FE3: 高级时间感知特征
+```
+
+### Advanced Usage
+
+#### Custom Model Configuration
+
 ```python
-# 时间感知特性
-- 月份正弦/余弦编码
-- 历史滚动违约率
-- 时间感知目标编码
-- 强特征交互
-```
-
-### 模型配置策略
-
-#### CatBoost配置
+from models import LightGBMModel
+
+# Custom configuration
+config = {
+    'learning_rate': 0.05,
+    'num_leaves': 127,
+    'max_depth': 8,
+    'n_folds': 5,
+    'random_state': 2025
+}
+
+model = LightGBMModel(config)
+```
+
+#### Feature Engineering Pipeline
+
 ```python
-# 最佳配置 (C0)
-{
-    "depth": 6,
-    "learning_rate": 0.03,
-    "l2_leaf_reg": 8.0,
-    "bootstrap_type": "Bayesian",
-    "auto_class_weights": "Balanced"
-}
-```
-
-#### 融合策略详解
-1. **权重优化**: 多起点重启优化权重分配
-2. **堆叠学习**: 使用逻辑回归和岭回归作为元学习器
-3. **贪心选择**: 逐步添加最佳模型组合
+from scripts.feature_engineering_v2 import build_features_v2
+
+# Build features
+full_data = build_features_v2(train_data, test_data, config)
+```
+
+### Development
+
+#### Running Tests
+
+```bash
+# Run all tests
+pytest tests/
+
+# Run with coverage
+pytest tests/ --cov=models/ --cov-report=html
+
+# Run specific test
+pytest tests/test_models.py::TestLightGBMModel::test_lightgbm_training
+```
+
+#### Code Quality
+
+```bash
+# Format code
+black .
+
+# Lint code
+flake8 .
+
+# Type checking
+mypy models/
+```
+
+### Contributing
+
+1. Fork the repository
+2. Create a feature branch (`git checkout -b feature/amazing-feature`)
+3. Commit your changes (`git commit -m 'Add amazing feature'`)
+4. Push to the branch (`git push origin feature/amazing-feature`)
+5. Open a Pull Request
+
+### License
+
+This project is licensed under the MIT License - see the [LICENSE](LICENSE) file for details.
 
 ---
 
-## 🚀 快速开始
-
-### 环境要求
-```bash
-Python >= 3.8
-CUDA (可选，用于GPU加速)
-```
-
-### 安装依赖
-```bash
-# 克隆项目
-git clone https://github.com/li147852xu/credit-risk-tianchi.git
-cd credit-risk-tianchi
-
-# 安装依赖
-pip install -r requirements.txt
-
-# 或使用Makefile
-make install
-```
-
-### 运行完整流程
-```bash
-# 方式1: 使用Makefile (推荐)
-make pipeline
-
-# 方式2: 分步执行
-make fe-all      # 特征工程
-make train-all   # 模型训练
-make blend       # 模型融合
-make charts      # 生成可视化图表
-```
-
----
-
-## 📈 结果分析
-
-### 性能可视化
-
-我们创建了增强的可视化图表，通过放大比例尺清晰展示细微但重要的AUC差异：
-
-![模型对比](visualizations/charts/model_comparison.png)
-*模型性能对比，使用放大比例尺显示相对于基准的AUC改进*
-
-![特征工程改进](visualizations/charts/fe_improvement.png)
-*特征工程改进分析，增强可视化显示增量收益*
-
-![性能热力图](visualizations/charts/performance_heatmap.png)
-*双热力图显示原始AUC得分和改进幅度*
-
-![最佳结果](visualizations/charts/best_results.png)
-*最佳单模型 vs 最佳融合性能，使用相对改进比例尺*
-
-![融合策略对比](visualizations/charts/blend_comparison.png)
-*各特征工程版本的融合策略对比*
-
-![统计摘要](visualizations/charts/summary_statistics.png)
-*性能统计摘要，包含分布分析*
-
-<<<<<<< HEAD
-### 详细结果表格
-=======
+## 中文
+
+### 竞赛概述
+
+本项目是**天池大赛【AI入门系列】金融守护者：金融风险预测学习赛**的解决方案。
+
+**竞赛链接**: [【AI入门系列】金融守护者：金融风险预测学习赛_学习赛_赛题与数据_天池大赛](https://tianchi.aliyun.com/competition/entrance/531830/information)
+
+**任务**: 预测用户贷款是否违约  
+**数据集**: 来自某信贷平台的贷款记录，总数据量超过120万，包含47列变量信息，其中15列为匿名变量  
+**数据划分**: 80万条训练集，20万条测试集A，20万条测试集B
+
+### 解决方案概述
+
+本解决方案通过以下方式取得了优异的成绩：
+
+1. **多版本特征工程**:
+   - **v1**: 基础特征工程，包含基础变换
+   - **v2**: 增强特征工程，包含目标编码和WOE编码
+   - **v3**: 高级时间感知特征，包含防泄漏编码
+
+2. **多样化模型集成**:
+   - **LightGBM**: 多种配置，不同超参数
+   - **XGBoost**: 针对信用风险优化的各种参数集
+   - **CatBoost**: 处理类别特征的多种配置
+   - **线性模型**: 逻辑回归和线性SVM
+
+3. **高级融合策略**:
+   - 简单平均、Logit平均、排名平均
+   - 逻辑回归和岭回归堆叠
+   - 多起点权重优化
+   - 贪心模型选择
+
+### 核心特性
+
+- **模块化架构**: 特征工程、模型训练和融合的清晰分离
+- **可重现**: 所有实验都可通过固定随机种子完全重现
+- **可扩展**: 支持并行处理和高效内存使用
+- **全面性**: 多种模型类型和融合策略
+- **生产就绪**: 完整的项目结构和文档
+
 ### 技术亮点
 
 - **🎯 高级特征工程**: 3个版本，复杂度递增（基础 → 目标编码 → 时间感知特征）
@@ -387,7 +350,6 @@
 - **🛡️ 防泄漏设计**: 时间感知特征工程，防止时间序列数据泄漏
 
 ### 结果
->>>>>>> bfe91496
 
 #### 各模型类型的单模型性能
 
@@ -418,6 +380,28 @@
 | LS | 0.7120 | **0.7246** | 0.7195 | 0.7246 | 线性SVM |
 
 **说明**: 粗体值表示每个模型在特征工程版本中的最佳性能。
+
+#### 性能可视化图表
+
+我们创建了全面的可视化图表，通过增强的比例尺来突出细微但重要的AUC差异：
+
+![模型对比](visualizations/charts/model_comparison.png)
+*模型性能对比，使用放大比例尺显示相对于基准的AUC改进*
+
+![特征工程改进](visualizations/charts/fe_improvement.png)
+*特征工程改进分析，增强可视化显示增量收益*
+
+![性能热力图](visualizations/charts/performance_heatmap.png)
+*双热力图显示原始AUC得分和改进幅度*
+
+![最佳结果](visualizations/charts/best_results.png)
+*最佳单模型 vs 最佳融合性能，使用相对改进比例尺*
+
+![融合策略对比](visualizations/charts/blend_comparison.png)
+*各特征工程版本的融合策略对比*
+
+![统计摘要](visualizations/charts/summary_statistics.png)
+*性能统计摘要，包含分布分析*
 
 #### 模型融合结果
 
@@ -438,8 +422,8 @@
 | | 贪心选择 | 0.7414 | +0.0037 |
 | | 岭回归堆叠 | 0.7407 | +0.0030 |
 | | 简单平均 | 0.7392 | +0.0015 |
-| **FE1+2+3融合** | 权重优化 | **0.7418** | +0.0031 |
-| | 贪心选择 | **0.7418** | +0.0031 |
+| **FE1+2+3融合** | 权重优化 | 0.7418 | +0.0031 |
+| | 贪心选择 | 0.7418 | +0.0031 |
 | | 逻辑回归堆叠 | 0.7417 | +0.0030 |
 | | 岭回归堆叠 | 0.7415 | +0.0028 |
 | | 简单平均 | 0.7392 | +0.0005 |
@@ -455,97 +439,18 @@
 |------|------|
 | **最佳单模型** | 0.7411 (CatBoost C0 on FE2) |
 | **最佳融合策略** | 权重优化 |
-| **最佳整体结果** | **0.7418** (FE1+2+3融合) |
+| **最佳整体结果** | 0.7418 (FE1+2+3融合) |
 | **最佳特征工程** | FE2 (最一致的改进) |
 | **最佳模型族** | CatBoost (最高的单模型得分) |
 
-<<<<<<< HEAD
----
-
-## 🛠️ 项目结构
-
-```
-credit-risk-tianchi/
-├── 📁 models/                    # 模型实现
-│   ├── base_model.py            # 模型基类
-│   ├── lightgbm_model.py        # LightGBM实现
-│   ├── xgboost_model.py         # XGBoost实现
-│   ├── catboost_model.py        # CatBoost实现
-│   └── linear_model.py          # 线性模型实现
-├── 📁 scripts/                   # 可执行脚本
-│   ├── feature_engineering_v1.py # FE1特征工程
-│   ├── feature_engineering_v2.py # FE2特征工程
-│   ├── feature_engineering_v3.py # FE3特征工程
-│   ├── train_models.py          # 统一训练脚本
-│   └── blend.py                 # 模型融合脚本
-├── 📁 visualizations/            # 可视化系统
-│   ├── create_charts.py         # 图表生成脚本
-│   └── charts/                  # 生成的图表文件
-├── 📁 data/                     # 数据目录
-│   ├── train.csv               # 训练数据
-│   ├── testA.csv               # 测试数据A
-│   ├── testB.csv               # 测试数据B
-│   └── processed_v*/           # 特征工程缓存
-├── 📁 blend/                    # 融合结果
-├── 📄 README.md                 # 项目文档
-├── 📄 requirements.txt          # 依赖管理
-├── 📄 Makefile                  # 项目管理
-├── 📄 setup.py                  # 项目配置
-├── 📄 Dockerfile                # 容器化配置
-└── 📄 LICENSE                   # MIT许可证
-```
-
----
-
-## 📝 使用说明
-
-### 基本命令
-=======
 ### 安装与快速开始
->>>>>>> bfe91496
-
-```bash
-# 查看所有可用命令
-make help
+
+```bash
+# 克隆仓库
+git clone https://github.com/li147852xu/credit-risk-tianchi.git
+cd credit-risk-tianchi
 
 # 安装依赖
-<<<<<<< HEAD
-make install
-
-# 特征工程
-make fe-v1          # FE1特征工程
-make fe-v2          # FE2特征工程  
-make fe-v3          # FE3特征工程
-make fe-all         # 所有特征工程
-
-# 模型训练
-make train-lightgbm # LightGBM训练
-make train-xgboost  # XGBoost训练
-make train-catboost # CatBoost训练
-make train-linear   # 线性模型训练
-make train-all      # 所有模型训练
-
-# 模型融合
-make blend          # 模型融合
-
-# 可视化
-make charts         # 生成图表
-make visualize      # 可视化别名
-
-# 完整流程
-make pipeline       # 运行完整pipeline
-
-# 代码质量
-make format         # 代码格式化
-make type-check     # 类型检查
-make quality        # 代码质量检查
-
-# 清理
-make clean          # 清理生成文件
-```
-
-### 高级用法
-=======
 pip install -r requirements.txt
 
 # 快速开始 - 完整流水线
@@ -583,31 +488,8 @@
 ```
 
 ### 项目结构
->>>>>>> bfe91496
-
-#### 自定义训练
-```bash
-# 训练特定模型
-python scripts/train_models.py \
-    --models catboost_v0 lightgbm_v1 \
-    --cache_dir data/processed_v2 \
-    --output_dir outputs
-
-# 自定义融合
-python scripts/blend.py \
-    --root_dir outputs \
-    --corr_threshold 0.95 \
-    --weight_opt_iters 1000
-```
-<<<<<<< HEAD
-
-#### 特征工程定制
-```bash
-# 自定义特征工程参数
-python scripts/feature_engineering_v2.py \
-    --high_card_threshold 1000 \
-    --cache_dir data/custom_processed
-=======
+
+```
 credit-risk-tianchi/
 ├── models/                    # 模型实现
 │   ├── base_model.py         # 基础模型类
@@ -634,70 +516,64 @@
 ├── Makefile               # 项目自动化
 ├── requirements.txt       # 依赖包
 └── LICENSE               # MIT许可证
->>>>>>> bfe91496
-```
-
----
-
-## 🎯 关键洞察
-
-### 成功要素分析
-
-1. **特征工程是关键**
-   - FE2版本带来的改进最显著 (+0.0024)
-   - 目标编码和WOE编码效果显著
-   - 时间感知特征在某些模型上有效
-
-2. **模型选择策略**
-   - CatBoost在处理类别特征方面表现最佳
-   - 不同模型在不同特征工程版本上表现不同
-   - 线性模型在FE2上表现最佳
-
-3. **融合策略优化**
-   - 权重优化和贪心选择效果相当
-   - 多版本特征工程融合效果最佳
-   - 简单平均作为强基线
-
-### 技术亮点
-
-- 🎯 **精确的AUC优化**: 通过放大比例尺可视化微小改进
-- 🔄 **多版本特征工程**: 渐进式特征改进策略
-- 🤖 **智能模型融合**: 多种融合策略自动选择
-- 📊 **增强可视化**: 清晰展示性能差异和改进趋势
-
----
-
-## 📄 许可证
-
-本项目采用 MIT 许可证 - 查看 [LICENSE](LICENSE) 文件了解详情。
-
----
-
-## 🙏 致谢
-
-感谢天池平台提供的高质量竞赛环境和数据，感谢开源社区提供的优秀机器学习库。
-
----
-
-## 📞 联系方式
-
-如有问题或建议，请通过以下方式联系：
-
-- 📧 邮箱: [your-email@example.com]
-- 🐛 问题反馈: [GitHub Issues](https://github.com/li147852xu/credit-risk-tianchi/issues)
-- 💬 讨论: [GitHub Discussions](https://github.com/li147852xu/credit-risk-tianchi/discussions)
-
----
-
-<<<<<<< HEAD
-<div align="center">
-
-**⭐ 如果这个项目对您有帮助，请给个Star支持一下！**
-
-[⬆ 回到顶部](#-天池金融风险预测竞赛解决方案)
-
-</div>
-=======
+```
+
+### 高级用法
+
+#### 自定义模型配置
+
+```python
+from models import LightGBMModel
+
+# 自定义配置
+config = {
+    'learning_rate': 0.05,
+    'num_leaves': 127,
+    'max_depth': 8,
+    'n_folds': 5,
+    'random_state': 2025
+}
+
+model = LightGBMModel(config)
+```
+
+#### 特征工程流水线
+
+```python
+from scripts.feature_engineering_v2 import build_features_v2
+
+# 构建特征
+full_data = build_features_v2(train_data, test_data, config)
+```
+
+### 开发
+
+#### 运行测试
+
+```bash
+# 运行所有测试
+pytest tests/
+
+# 带覆盖率运行
+pytest tests/ --cov=models/ --cov-report=html
+
+# 运行特定测试
+pytest tests/test_models.py::TestLightGBMModel::test_lightgbm_training
+```
+
+#### 代码质量
+
+```bash
+# 格式化代码
+black .
+
+# 代码检查
+flake8 .
+
+# 类型检查
+mypy models/
+```
+
 ---
 
 ## 📄 License
@@ -739,5 +615,4 @@
 
 ---
 
-*This project represents a comprehensive solution for credit risk prediction, demonstrating advanced feature engineering, multi-model ensemble techniques, and sophisticated blending strategies.*
->>>>>>> bfe91496
+*This project represents a comprehensive solution for credit risk prediction, demonstrating advanced feature engineering, multi-model ensemble techniques, and sophisticated blending strategies.*